--- conflicted
+++ resolved
@@ -1,63 +1,21 @@
 # 🩰 Dance Movement Analysis API
 
-<<<<<<< HEAD
-> AI-powered body movement analysis system for dance videos using MediaPipe and Computer Vision
-=======
 > **AI-powered body movement analysis for dance videos using MediaPipe and Computer Vision**
->>>>>>> 0af5a949
 
 [![Python](https://img.shields.io/badge/Python-3.10+-blue.svg)](https://www.python.org/downloads/)
 [![FastAPI](https://img.shields.io/badge/FastAPI-0.104+-green.svg)](https://fastapi.tiangolo.com/)
 [![Docker](https://img.shields.io/badge/Docker-Ready-blue.svg)](https://www.docker.com/)
-[![License](https://img.shields.io/badge/License-MIT-yellow.svg)](LICENSE)
-
-<<<<<<< HEAD
-Server Endpoint: https://dance-movement-analyzer.onrender.com 
-API Docs: https://dance-movement-analyzer.onrender.com/docs  
-Repository: https://github.com/amansingh107/Dance_Movement_Analyzer.git
-
----
-
-## Table of Contents
-
-- Overview
-- Features
-- Architecture
-- Technology Stack
-- Getting Started
-- API Usage
-- Cloud Deployment
-- Thought Process & Design Decisions
-- Alignment with Callus's Vision
-- Testing
-- Performance
-- Future Enhancements
-- Troubleshooting
-- Project Structure
-- License
-- Contact
-- Add-ons (Optional)
-=======
+
 **🌐 Live Demo:** [https://dance-movement-analyzer.onrender.com](https://dance-movement-analyzer.onrender.com)  
 **📘 API Docs:** [https://dance-movement-analyzer.onrender.com/docs](https://dance-movement-analyzer.onrender.com/docs)  
 **💻 Repository:** [https://github.com/amansingh107/Dance_Movement_Analyzer](https://github.com/amansingh107/Dance_Movement_Analyzer)
 
 ⚠️ **Note:** Free-tier service sleeps after inactivity. First request may take **30–60 seconds** to wake up.
->>>>>>> 0af5a949
 
 ---
 
-## Overview
-
-The Dance Movement Analysis API is a cloud-based AI/ML system that processes short dance videos to detect and analyze body movements. Using Google's MediaPipe Pose, it identifies 33 body landmarks and overlays a skeleton visualization on the original video. The service returns the processed video along with useful analytics like detection rate and frame statistics.
-
-<<<<<<< HEAD
-Key capabilities:
-- Accepts MP4/AVI/MOV uploads (configurable size limits)
-- Performs pose detection and overlays a skeleton in real time per frame
-- Produces an annotated output video and analysis metadata
-- Exposes a clean REST API for uploads, downloads, and manual cleanup
-=======
+## 📋 Table of Contents
+
 - [Overview](#-overview)
 - [Features](#-features)
 - [Quick Start](#-quick-start)
@@ -74,25 +32,11 @@
 - [License](#-license)
 - [Contact](#-contact)
 - [Acknowledgments](#-acknowledgments)
->>>>>>> 0af5a949
 
 ---
 
-## Features
-
-<<<<<<< HEAD
-- Pose detection with 33 landmarks per frame
-- Skeleton overlay rendering on the original video
-- Multi-format video support: MP4, AVI, MOV
-- Robust validations and error handling (file type, size, corruption, zero frames)
-- Dockerized service suitable for cloud deployment
-- FastAPI with interactive OpenAPI docs at /docs
-- Manual cleanup endpoint to remove per-job files on demand
-
----
-
-## Architecture
-=======
+## 🎯 Overview
+
 A cloud-based AI/ML system that processes dance videos to detect **33 body landmarks** using **Google MediaPipe Pose**, overlays a skeleton visualization, and returns detailed movement analytics.
 
 ### What it does
@@ -105,27 +49,11 @@
 - 85–95% detection accuracy  
 - ~0.5–2s per video second  
 - Supports 320×240 to 4K resolution
->>>>>>> 0af5a949
-
-High-level flow:
-1. Client uploads a dance video via the API.
-2. The server validates format, duration, and size.
-3. Frames are processed with MediaPipe Pose to detect landmarks.
-4. OpenCV draws the skeleton overlay and writes output frames.
-5. The API returns analysis metadata and a job_id to download results.
-6. Clients can manually call the cleanup endpoint to delete files.
-
-Layers:
-- API Layer (FastAPI): routing, validation, responses
-- Processing Layer (OpenCV + NumPy): video IO, drawing overlays
-- ML Layer (MediaPipe Pose): pose detection and tracking
-- Storage Layer: local filesystem (uploads/ and outputs/) managed by the service owner
-
-<<<<<<< HEAD
-Note on storage:
-- This implementation stores input and output files in local directories on the server until manual cleanup is performed or the service is redeployed/restarted.
-- Manual cleanup is provided via a DELETE endpoint.
-=======
+
+---
+
+## ✨ Features
+
 - 🧍 **33-point pose detection** (MediaPipe)
 - 🦴 **Skeleton visualization overlay**
 - 🎞️ **Multi-format support** — MP4, AVI, MOV
@@ -133,30 +61,11 @@
 - 🐳 **Dockerized deployment**
 - 🧩 **Comprehensive validation & error handling**
 - 🧹 **Manual cleanup endpoint** for resource management
->>>>>>> 0af5a949
 
 ---
 
-## Technology Stack
-
-<<<<<<< HEAD
-- FastAPI, Uvicorn
-- MediaPipe, OpenCV, NumPy
-- Python 3.10+
-- Docker, Docker Compose
-- pytest, pytest-cov (testing)
-
----
-
-## Getting Started
-
-Prerequisites:
-- Python 3.10+
-- Docker and Docker Compose (optional but recommended)
-- Git
-
-Clone:
-=======
+## 🚀 Quick Start
+
 ### Prerequisites
 - Python **3.10+**
 - Docker *(recommended)*
@@ -166,26 +75,9 @@
 
 ```bash
 # Clone repository
->>>>>>> 0af5a949
 git clone https://github.com/amansingh107/Dance_Movement_Analyzer.git
-cd dance-analyzer
-
-<<<<<<< HEAD
-Create a virtual environment and install dependencies:
-Windows
-python -m venv venv
-venv\Scripts\activate
-
-macOS/Linux
-python3 -m venv venv
-source venv/bin/activate
-
-Install
-pip install --upgrade pip
-pip install -r requirements.txt
-
-Run locally:
-=======
+cd Dance_Movement_Analyzer
+
 # Create virtual environment
 python -m venv venv
 source venv/bin/activate   # Windows: venv\Scripts\activate
@@ -194,132 +86,17 @@
 pip install -r requirements.txt
 
 # Run server
->>>>>>> 0af5a949
 uvicorn app.main:app --reload --host 0.0.0.0 --port 8000
 Verify: Open http://localhost:8000/docs
 
-<<<<<<< HEAD
-Open:
-- http://localhost:8000
-- http://localhost:8000/docs
-- http://localhost:8000/health
-
-Docker (recommended):
-docker build -t dance-analyzer:latest .
-docker run -d --name dance-api -p 8000:8000 dance-analyzer:latest
-
-Docker Compose:
-=======
 🐳 Docker Deployment
 Using Docker Compose (recommended):
 
 bash
 Copy code
->>>>>>> 0af5a949
 docker-compose up -d --build
 Or with Docker CLI:
 
-<<<<<<< HEAD
----
-
-## API Usage
-
-Base URLs:
-- Local: http://localhost:8000
-- Production: https://dance-movement-analyzer.onrender.com
-
-Endpoints:
-
-1) Health
-- GET /health
-- Returns service status and basic environment checks.
-
-Example:
-curl http://localhost:8000/health
-
-2) Analyze video
-- POST /api/analyze
-- multipart/form-data with key: video (file)
-- Accepts .mp4, .avi, .mov (size and duration can be configured)
-
-Example:
-curl -X POST "http://localhost:8000/api/analyze"
--F "video=@path/to/dance.mp4"
-
-Sample success response:
-{
-"success": true,
-"input_file": "uploads/<job_id>_input.mp4",
-"output_file": "outputs/<job_id>_output.mp4",
-"output_size_mb": 3.24,
-"total_frames": 180,
-"processed_frames": 180,
-"detected_frames": 165,
-"failed_frames": 0,
-"detection_rate": "91.67%",
-"failed_rate": "0.00%",
-"fps": 30,
-"resolution": "1920x1080",
-"duration": "6.00s",
-"processing_time": "8.45s",
-"keypoints_count": 165,
-"average_visibility": 0.847,
-"job_id": "<job_id>",
-"original_filename": "dance.mp4",
-"download_url": "/api/download/<job_id>",
-"cleanup_url": "/api/cleanup/<job_id>"
-}
-
-3) Download processed video
-- GET /api/download/{job_id}
-
-Example:
-curl -o result.mp4 http://localhost:8000/api/download/<job_id>
-
-4) Cleanup files (manual)
-- DELETE /api/cleanup/{job_id}
-- Deletes both input and output files for the job.
-
-Example:
-curl -X DELETE http://localhost:8000/api/cleanup/<job_id>
-
----
-
-## Cloud Deployment
-
-Deployment platform used for the assessment: Render (free web service instance).  
-Reason: No access to AWS or GCP billing in this environment, and the assignment requires a publicly accessible endpoint. The Dockerized server was deployed directly from the repository using Render's Docker support.
-
-Render deployment steps (blueprint):
-1. Ensure Dockerfile is present and runs FastAPI on 0.0.0.0 using the PORT environment variable.
-2. Add a render.yaml with a single web service using env: docker and a healthCheckPath: /health.
-3. Push repository to GitHub.
-4. In Render dashboard, create a new Blueprint (or Web Service), connect the GitHub repo, and deploy.
-5. Obtain the public URL and test /health and /docs.
-
-Notes for free tier:
-- No persistent disks on free tier; files live on the instance filesystem while the service is running.
-- Free services may spin down after inactivity; first request after idle may be slower (cold start).
-
-This project is portable and can be deployed on AWS EC2 or GCP Compute Engine with the same Docker image when such access becomes available.
-
----
-
-## Thought Process & Design Decisions
-
-- Chosen stack: FastAPI for performance and automatic docs; Docker for reproducibility; MediaPipe Pose for reliable, production-grade pose detection.
-- Robustness: Input validation, explicit error messages, per-frame fallbacks, and codec compatibility checks.
-- Separation of concerns: API handling in FastAPI; video processing in a dedicated class; MediaPipe within a controlled context to ensure proper initialization and teardown.
-- Manual cleanup: Provided as an explicit endpoint to keep behavior predictable and transparent for the evaluator.
-
----
-
-## Alignment with Callus's Vision
-
-- AI for movement analysis: Provides accurate pose landmarks, visibility scores, and detection metrics that can power coaching, comparison, or feedback features.
-- Cloud-native: Containerized, stateless API that fits scalable infrastructure patterns.
-- Developer-friendly: Clear REST endpoints, interactive docs, and reproducible Dockerized setup.
-=======
 bash
 Copy code
 docker build -t dance-analyzer .
@@ -423,23 +200,10 @@
 Containerization	Docker, Docker Compose
 Cloud	Render (Free Tier)
 Testing	pytest, pytest-cov
->>>>>>> 0af5a949
 
 Why MediaPipe?
 Production-ready, Apache 2.0 license, Google-maintained, easy deployment.
 
-<<<<<<< HEAD
-## Testing
-
-Run tests:
-pytest -v
-pytest --cov=app --cov-report=html
-
-Categories covered:
-- Unit tests for processing (validations, codecs, resolutions, corrupted inputs)
-- API tests (status codes, validation, download/cleanup correctness)
-- Integration test for upload → process → download flow
-=======
 Why FastAPI?
 2–3× faster than Flask, auto docs, async support, built-in validation.
 
@@ -450,24 +214,9 @@
 Processing Layer: OpenCV (Video I/O, frame manipulation)
 
 ML Layer: MediaPipe (Pose detection)
->>>>>>> 0af5a949
 
 Storage Layer: Local filesystem with manual cleanup
 
-<<<<<<< HEAD
-## Performance
-
-Reference on a 1080p, 30 FPS, 6-second clip (hardware dependent):
-- Processing time: ~8-10 seconds
-- Throughput: ~20-25 FPS equivalent
-- Memory usage: a few hundred MB during processing
-- Detection rate: high on well-lit videos with clear subjects
-
-Tuning options:
-- Model complexity (0/1/2): trade speed vs accuracy
-- Resolution/FPS of inputs: lower for faster processing
-- Sampling strategies: process every Nth frame for speed-sensitive scenarios
-=======
 Key Choices
 MediaPipe over OpenPose → Faster, lighter, license-friendly
 
@@ -476,36 +225,10 @@
 Manual cleanup → Explicit control over file deletion
 
 Context Manager → Ensures proper MediaPipe resource cleanup
->>>>>>> 0af5a949
 
 Error Handling
 Request level → Fail-fast with clear messages
 
-<<<<<<< HEAD
-## Future Enhancements
-
-- Movement quality scoring (angles, posture, symmetry)
-- Exercise rep counting or move classification
-- Async job queue and webhooks for long-running tasks
-- Authentication, rate limiting, and API keys
-- GPU acceleration when available
-- External object storage integration for persistence (S3, GCS, R2)
-- Multi-person tracking and group analysis
-
----
-
-## Troubleshooting
-
-Common issues and suggestions:
-- "Invalid file type": Ensure .mp4/.avi/.mov and correct MIME type.
-- "Cannot open video file": Try re-encoding with ffmpeg: `ffmpeg -i in.mp4 -c:v libx264 out.mp4`.
-- Low detection: Improve lighting, reduce occlusion, ensure the subject is visible.
-- Cold starts on free-tier: First request after idle may be slow; retry after a short delay.
-- Endpoint not working - Open enpoint in a browser and let it load because i am using a free version of render, so it sleep if it is not being used for a while
----
-
-## Project Structure
-=======
 Processing level → Try/Except with cleanup
 
 Frame level → Graceful degradation on failure
@@ -519,7 +242,6 @@
 Quantitative movement metrics (33 landmarks, detection rates, visibility scores)
 
 Cloud-native, Dockerized, horizontally scalable API
->>>>>>> 0af5a949
 
 Developer-friendly integration (Swagger, JSON)
 
@@ -533,17 +255,6 @@
 Copy code
 dance-analyzer/
 ├── app/
-<<<<<<< HEAD
-│ ├── init.py
-│ ├── main.py # FastAPI app & endpoints (manual cleanup)
-│ └── video_processor.py # MediaPipe/OpenCV processing
-├── tests/
-│ ├── test_video_processor.py
-│ ├── test_api.py
-│ └── test_integration.py
-├── uploads/ 
-├── outputs/ 
-=======
 │   ├── main.py               # FastAPI app & endpoints
 │   └── video_processor.py    # MediaPipe/OpenCV processing
 ├── tests/
@@ -552,7 +263,6 @@
 │   └── test_integration.py
 ├── uploads/                  # Temp input storage
 ├── outputs/                  # Temp output storage
->>>>>>> 0af5a949
 ├── Dockerfile
 ├── docker-compose.yml
 ├── render.yaml
@@ -566,13 +276,6 @@
 Detection rate 0%	Ensure subject visibility & good lighting
 No response	Service sleeping → visit app URL to wake it up
 
-<<<<<<< HEAD
----
-
-## License
-
-MIT License. 
-=======
 🚧 Future Enhancements
 Pose quality scoring (joint angles, posture)
 
@@ -611,37 +314,19 @@
 👤 Contact
 Developer: Aman Kumar Singh
 Roll Number: 22B0321
->>>>>>> 0af5a949
 
 📧 amansingh65803@gmail.com
 💼 LinkedIn
 🐙 GitHub
 
-<<<<<<< HEAD
-## Contact
-
-Developer: Aman Kumar Singh
-Email: amansingh65803@gmail.com  
-LinkedIn: https://www.linkedin.com/in/aman-singh-55b1a1263
-=======
 🙏 Acknowledgments
 🧠 Google MediaPipe Team — Pose detection framework
 
 ⚡ FastAPI Community — Modern Python web framework
->>>>>>> 0af5a949
 
 ☁️ Render — Free Docker-native hosting
 
-<<<<<<< HEAD
-## Add-ons (Optional)
-
-The current deployment does not use any auto-cleanup background tasks. If the assignment requires not storing videos on the VM or enforcing strict retention, the following add-ons can be implemented:
-- Auto-cleanup scheduler: Periodically remove files older than a configurable threshold (e.g., 30 minutes).
-- Cleanup-after-download: Delete files automatically once a download completes.
-- External object storage: Upload outputs to S3/GCS/R2 and return signed URLs instead of serving from local disk, avoiding VM storage entirely.
-=======
 💼 Callus Company Inc. — Technical assessment opportunity
 
 Built with ❤️ for Callus Company Inc. AI/ML Server Engineer Assessment
-Last Updated: October 18, 2025
->>>>>>> 0af5a949
+Last Updated: October 18, 2025